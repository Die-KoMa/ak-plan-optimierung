"""Solving the MILPs for conference scheduling."""

import argparse
import json
from collections import defaultdict
from itertools import chain, combinations, product
from pathlib import Path
from typing import Any, Callable, Iterable, cast

from pulp import (
    LpBinary,
    LpMaximize,
    LpProblem,
    LpSolution,
    LpSolutionInfeasible,
    LpSolutionNoSolutionFound,
    LpStatus,
    LpStatusInfeasible,
    LpVariable,
    getSolver,
    lpSum,
    value,
)

from .util import AKData, ParticipantData, RoomData, SchedulingInput, TimeSlotData


def process_pref_score(preference_score: int, required: bool, mu: float) -> float:
    """Process the input preference score for the MILP constraints.

    Args:
        preference_score (int): The input score of preference: not interested (0),
            weakly interested (1), strongly interested (2) or required (-1).
        required (bool): Whether the participant is required for the AK or not.
        mu (float): The weight associated with a strong preference for an AK.

    Returns:
        float: The processed preference score: Required AKs are weighted with 0,
        weakly preferred AKs with 1 and strongly preferred AKs with `mu`.

    Raises:
        ValueError: if `preference_score` is not in [0, 1, 2, -1].
    """
    if required or preference_score == -1:
        return 0
    elif preference_score in [0, 1]:
        return preference_score
    elif preference_score == 2:
        return mu
    else:
        raise ValueError(preference_score)


def process_room_cap(room_capacity: int, num_participants: int) -> int:
    """Process the input room capacity for the MILP constraints.

    Args:
        room_capacity (int): The input room capacity: infinite (-1) or actual capacity >=0
        num_participants (int): The total number of participants (needed to model infinity)

    Returns:
        int: The processed room capacity: Rooms with infinite capacity or capacity larger than
        num_participants are set to num_participants. Rooms with a smaller non-negative capacity
        hold their capacity.

    Raises:
        ValueError: if 'room_capacity' < -1
    """
    if room_capacity == -1:
        return num_participants
    if room_capacity >= num_participants:
        return num_participants
    if room_capacity < 0:
        raise ValueError(
            f"Invalid room capacity {room_capacity}. "
            "Room capacity must be non-negative or -1."
        )
    return room_capacity


def _construct_constraint_name(name: str, *args: str) -> str:
    return name + "_" + "_".join(args)


def get_ids(
    input_data: SchedulingInput,
) -> tuple[set[str], set[str], set[str], set[str]]:
    """Create id sets from scheduling input."""

    def _retrieve_ids(
        input_iterable: Iterable[AKData | ParticipantData | RoomData | TimeSlotData],
    ) -> set[str]:
        return {obj.id for obj in input_iterable}

    ak_ids = _retrieve_ids(input_data.aks)
    participant_ids = _retrieve_ids(input_data.participants)
    room_ids = _retrieve_ids(input_data.rooms)
    timeslot_ids = _retrieve_ids(chain.from_iterable(input_data.timeslot_blocks))
    return ak_ids, participant_ids, room_ids, timeslot_ids


def get_ak_name(input_data: SchedulingInput, ak_id: str) -> str:
    ak_names = [
        ak.info["name"]
        for ak in input_data.aks
        if ak.id == ak_id and "name" in ak.info.keys()
    ]
    return ", ".join(ak_names)


def create_lp(
    input_data: SchedulingInput,
    output_file: str | None = "koma-plan.lp",
<<<<<<< HEAD
) -> tuple[
    LpProblem,
    tuple[
        dict[str, dict[str, LpVariable]],
        dict[str, dict[str, LpVariable]],
        dict[str, dict[str, LpVariable]],
        dict[str, dict[str, LpVariable]],
    ],
]:
=======
) -> tuple[LpProblem, dict[str, dict[str, dict[str, LpVariable]]]]:
>>>>>>> e8014582
    """Create the MILP problem as pulp object.

    Creates the problem with all constraints, preferences and the objective function.

    For a specification of the input JSON format, see
    https://github.com/Die-KoMa/ak-plan-optimierung/wiki/Input-&-output-format

    For a specification of the MILP, see
    https://github.com/Die-KoMa/ak-plan-optimierung/wiki/LP-formulation

    The MILP models each person to have three kinds of prefences for an AK:
    0 (no preference), 1 (weak preference) and `mu` (strong preference).
    The choice of `mu` is an hyperparameter of the MILP that weights the
    balance between weak and strong preferences.

    Args:
        input_data (SchedulingInput): The input data used to construct the MILP.
        output_file (str, optional): If not None, the created LP is written
            as an `.lp` file to this location. Defaults to `koma-plan.lp`.

    Returns:
        A tuple (`lp_problem`, `dec_vars`) where `lp_problem` is the
        constructed MILP instance and `dec_vars` is the nested dictionary
        containing the MILP variables.
    """
    # Get ids from input_dict
    ak_ids, person_ids, room_ids, timeslot_ids = get_ids(input_data)

    timeslot_idx_dict = {
        timeslot.id: timeslot_idx
        for block in input_data.timeslot_blocks
        for timeslot_idx, timeslot in enumerate(block)
    }
    block_idx_dict = {
        block_idx: [timeslot.id for timeslot in block]
        for block_idx, block in enumerate(input_data.timeslot_blocks)
    }
    # Get values needed from the input_dict
    room_capacities = {
        room.id: process_room_cap(room.capacity, len(person_ids))
        for room in input_data.rooms
    }
    ak_durations = {ak.id: ak.duration for ak in input_data.aks}

    # dict of real participants only (without dummy participants)
    # with numerical preferences
    weighted_preference_dict = {
        person.id: {
            pref.ak_id: process_pref_score(
                pref.preference_score,
                pref.required,
                mu=input_data.config.mu,
            )
            for pref in person.preferences
        }
        for person in input_data.participants
    }
    required_persons = {
        ak_id: {
            person.id
            for person in input_data.participants
            for pref in person.preferences
            if pref.ak_id == ak_id and pref.required
        }
        for ak_id in ak_ids
    }
    for ak_id, persons in required_persons.items():
        if len(persons) is 0:
            print(
                f"Warning: AK {get_ak_name(input_data, ak_id)} with id {ak_id} has no required persons. Who owns this?"
            )
    ak_num_interested = {
        ak_id: len(required_persons[ak_id])
        + sum(
            1
            for person, prefs in weighted_preference_dict.items()
            if ak_id in prefs.keys() and prefs[ak_id] != 0
        )
        for ak_id in ak_ids
    }

    # Get constraints from input_dict
    participant_time_constraint_dict = {
        participant.id: set(participant.time_constraints)
        for participant in input_data.participants
    }
    participant_room_constraint_dict = {
        participant.id: set(participant.room_constraints)
        for participant in input_data.participants
    }

    ak_time_constraint_dict = {ak.id: set(ak.time_constraints) for ak in input_data.aks}
    ak_room_constraint_dict = {ak.id: set(ak.room_constraints) for ak in input_data.aks}

    room_time_constraint_dict = {
        room.id: set(room.time_constraints) for room in input_data.rooms
    }

    fulfilled_time_constraints = {
        timeslot.id: set(timeslot.fulfilled_time_constraints)
        for block in input_data.timeslot_blocks
        for timeslot in block
    }
    fulfilled_room_constraints = {
        room.id: set(room.fulfilled_room_constraints) for room in input_data.rooms
    }

    # Create problem
    prob = LpProblem("MLPKoMa", sense=LpMaximize)

    # Create decision variables
    room_var: dict[str, dict[str, LpVariable]] = LpVariable.dicts(
        "Room", (ak_ids, room_ids), cat=LpBinary
    )
    time_var: dict[str, dict[str, LpVariable]] = LpVariable.dicts(
        "Time",
        (ak_ids, timeslot_ids),
        cat=LpBinary,
    )
    block_var: dict[str, dict[int, LpVariable]] = LpVariable.dicts(
        "Block", (ak_ids, block_idx_dict.keys()), cat=LpBinary
    )
    person_var: dict[str, dict[str, LpVariable]] = LpVariable.dicts(
        "Part", (ak_ids, person_ids), cat=LpBinary
    )
    person_time_var: dict[str, dict[str, LpVariable]] = LpVariable.dicts(
        "Working",
        (person_ids, timeslot_ids),
        cat=LpBinary,
    )

    # Set objective function
    # \sum_{P,A} \frac{P_{P,A}}{\sum_{P_{P,A}}\neq 0} T_{P,A}
    prob += (
        lpSum(
            [
                pref * person_var[ak_id][person_id] / len(preferences)
                for person_id, preferences in weighted_preference_dict.items()
                for ak_id, pref in preferences.items()
            ]
        ),
        "cost_function",
    )

    # Add constraints
    # for all x, a, a', t time[a][t]+F[a][x]+time[a'][t]+F[a'][x] <= 3
    # a,a' AKs, t timeslot, x Person or Room
    for (ak_id1, ak_id2), timeslot_id in product(combinations(ak_ids, 2), timeslot_ids):
        for person_id in person_ids:
            constraint = lpSum(
                [
                    time_var[ak_id1][timeslot_id],
                    time_var[ak_id2][timeslot_id],
                    person_var[ak_id1][person_id],
                    person_var[ak_id2][person_id],
                ]
            )
            prob += constraint <= 3, _construct_constraint_name(
                "MaxOneAKPerPersonAndTime",
                ak_id1,
                ak_id2,
                timeslot_id,
                person_id,
            )
        # MaxOneAKPerRoomAndTime
        for room_id in room_ids:
            constraint = lpSum(
                [
                    time_var[ak_id1][timeslot_id],
                    time_var[ak_id2][timeslot_id],
                    room_var[ak_id1][room_id],
                    room_var[ak_id2][room_id],
                ]
            )
            prob += constraint <= 3, _construct_constraint_name(
                "MaxOneAKPerRoomAndTime",
                ak_id1,
                ak_id2,
                timeslot_id,
                room_id,
            )

    for ak_id in ak_ids:
        # AKDurations
        prob += lpSum(
            [time_var[ak_id][timeslot_id] for timeslot_id in timeslot_ids]
        ) >= ak_durations[ak_id], _construct_constraint_name("AKDuration", ak_id)
        # AKSingleBlock
        prob += lpSum(
            [block_var[ak_id][block_id] for block_id in block_idx_dict]
        ) <= 1, _construct_constraint_name("AKSingleBlock", ak_id)
        for block_id, block in block_idx_dict.items():
            prob += lpSum(
                [time_var[ak_id][timeslot_id] for timeslot_id in block]
            ) <= ak_durations[ak_id] * block_var[ak_id][
                block_id
            ], _construct_constraint_name(
                "AKSingleBlock", ak_id, str(block_id)
            )
            # AKContiguous
            for timeslot_id_a, timeslot_id_b in combinations(block, 2):
                if (
                    abs(
                        timeslot_idx_dict[timeslot_id_a]
                        - timeslot_idx_dict[timeslot_id_b]
                    )
                    >= ak_durations[ak_id]
                ):
                    prob += lpSum(
                        [time_var[ak_id][timeslot_id_a], time_var[ak_id][timeslot_id_b]]
                    ) <= 1, _construct_constraint_name(
                        "AKContiguous",
                        ak_id,
                        str(block_id),
                        timeslot_id_a,
                        timeslot_id_b,
                    )

    # Roomsizes
    for room_id, ak_id in product(room_ids, ak_ids):
        if ak_num_interested[ak_id] > room_capacities[room_id]:
            prob += lpSum(
                [person_var[ak_id][person_id] for person_id in person_ids]
            ) + ak_num_interested[ak_id] * room_var[ak_id][
                room_id
            ] <= ak_num_interested[
                ak_id
            ] + room_capacities[
                room_id
            ], _construct_constraint_name(
                "Roomsize", room_id, ak_id
            )
    for ak_id in ak_ids:
        prob += lpSum(
            [room_var[ak_id][room_id] for room_id in room_ids]
        ) <= 1, _construct_constraint_name("AtMostOneRoomPerAK", ak_id, room_id)
        prob += lpSum(
            [room_var[ak_id][room_id] for room_id in room_ids]
        ) >= 1, _construct_constraint_name("AtLeastOneRoomPerAK", ak_id, room_id)
        # We need this constraint so the Roomsize is correct
        prob += lpSum(
            [person_var[ak_id][person_id] for person_id in person_ids]
        ) <= ak_num_interested[ak_id], _construct_constraint_name(
            "NotMorePeopleThanInterested", ak_id
        )

    # PersonNotInterestedInAK
    # For all A, Z, R, P: If P_{P, A} = 0: Y_{A,Z,R,P} = 0 (non-dummy P)
    for person_id, preferences in weighted_preference_dict.items():
        # aks not in pref_aks have P_{P,A} = 0 implicitly
        for ak_id in ak_ids.difference(preferences.keys()):
            person_var[ak_id][person_id].setInitialValue(0)
            person_var[ak_id][person_id].fixValue()
    for ak_id, persons in required_persons.items():
        for person_id in persons:
            person_var[ak_id][person_id].setInitialValue(1)
            person_var[ak_id][person_id].fixValue()

    for person_id in weighted_preference_dict:
        # TimeImpossibleForPerson
        # Real person P cannot attend AKs with timeslot Z
        for timeslot_id in timeslot_ids:
            if participant_time_constraint_dict[person_id].difference(
                fulfilled_time_constraints[timeslot_id]
            ):
                for ak_id in ak_ids:
                    prob += lpSum(
                        [time_var[ak_id][timeslot_id], person_var[ak_id][person_id]]
                    ) <= person_time_var[person_id][
                        timeslot_id
                    ], _construct_constraint_name(
                        "TimeImpossibleForPerson",
                        person_id,
                        timeslot_id,
                        ak_id,
                    )

        # RoomImpossibleForPerson
        # Real person P cannot attend AKs with room R
        for room_id in room_ids:
            if participant_room_constraint_dict[person_id].difference(
                fulfilled_room_constraints[room_id]
            ):
                for ak_id in ak_ids:
                    prob += lpSum(
                        [room_var[ak_id][room_id], person_var[ak_id][person_id]]
                    ) <= 1, _construct_constraint_name(
                        "RoomImpossibleForPerson", person_id, room_id, ak_id
                    )

        # PersonNeedsBreak
        # Any real person needs a break after some number of time slots
        # So in each block at most  consecutive timeslots can be active for any person
        if input_data.config.max_num_timeslots_before_break > 0:
            for _block_id, block in block_idx_dict.items():
                for i in range(
                    len(block) - input_data.config.max_num_timeslots_before_break - 1
                ):
                    prob += lpSum(
                        [
                            person_time_var[person_id][timeslot_id]
                            for timeslot_id in block[
                                i : i + input_data.config.max_num_timeslots_before_break + 1
                            ]
                        ]
                    ) <= input_data.config.max_num_timeslots_before_break, _construct_constraint_name(
                        "BreakForPerson", person_id, block[i]
                    )

    for ak_id in ak_ids:
        # TimeImpossibleForAK
        for timeslot_id in timeslot_ids:
            if ak_time_constraint_dict[ak_id].difference(
                fulfilled_time_constraints[timeslot_id]
            ):
                time_var[ak_id][timeslot_id].setInitialValue(0)
                time_var[ak_id][timeslot_id].fixValue()
        # RoomImpossibleForAK
        for room_id in room_ids:
            if ak_room_constraint_dict[ak_id].difference(
                fulfilled_room_constraints[room_id]
            ):
                room_var[ak_id][room_id].setInitialValue(0)
                room_var[ak_id][room_id].fixValue()
        prob += lpSum(
            [room_var[ak_id][room_id] for room_id in room_ids]
        ) >= 1, _construct_constraint_name("RoomForAK", ak_id)

        # TimeImpossibleForRoom
        for room_id, timeslot_id in product(room_ids, timeslot_ids):
            if room_time_constraint_dict[room_id].difference(
                fulfilled_time_constraints[timeslot_id]
            ):
                prob += lpSum(
                    [room_var[ak_id][room_id], time_var[ak_id][timeslot_id]]
                ) <= 1, _construct_constraint_name(
                    "TimeImpossibleForRoom", room_id, timeslot_id, ak_id
                )

    # The problem data is written to an .lp file
    if output_file is not None:
        prob.writeLP(output_file)

<<<<<<< HEAD
    return prob, (room_var, time_var, person_var, person_time_var)
=======
    return prob, {"Room": room_var, "Time": time_var, "Part": person_var}
>>>>>>> e8014582


def export_scheduling_result(
    input_data: SchedulingInput,
    solution: dict[str, dict[str, dict[str, int]]],
    allow_unscheduled_aks: bool = False,
) -> dict[str, Any]:
    """Create a dictionary from the solved MILP.

    For a specification of the output format, see
    https://github.com/Die-KoMa/ak-plan-optimierung/wiki/Input-&-output-format

    Args:
        input_data(SchedulingInput): The Scheduling instance.
        solution: Nested dicts with the values of the decision variables relevant to generate the output.
        allow_unscheduled_aks (bool): Whether not scheduling an AK is allowed or not.
            Defaults to False.

    Returns:
        dict: The constructed output dict (as specified).

    Raises:
        ValueError: might be raised if the solution of the MILP is infeasible or
            if an AK is not scheduled and allow_unscheduled_aks is False.
    """
<<<<<<< HEAD
    var_value_dict: dict[str, dict[str, dict[str, int]]] = {
        "Room": defaultdict(dict),
        "Time": defaultdict(dict),
        "Block": defaultdict(dict),
        "Part": defaultdict(dict),
        "Working": defaultdict(dict),
    }

    def _get_val(var: LpVariable) -> int:
        ret_val = (
            # We know there is distinction works as intended for gurobi, PuLP and HiGHS.
            # There might be other solvers (supported by pulp) that need special handling.
            var.solverVar.X
            if solved_lp_problem.solver and solved_lp_problem.solver.name == "GUROBI"
            else value(var)
        )
        return cast(int, round(ret_val))
=======
    ak_ids, person_ids, room_ids, timeslot_ids = get_ids(input_data)
>>>>>>> e8014582

    def _get_id(
        ak_id: str, var_key: str, allow_multiple: bool, allow_none: bool
    ) -> str | list[str]:
        print(solution[var_key][ak_id])
        matched_ids = [id for id, val in solution[var_key][ak_id].items() if val > 0]
        if not allow_multiple and len(matched_ids) > 1:
            raise ValueError(f"AK {ak_id} is assigned multiple {var_key}")
        elif len(matched_ids) == 0 and not allow_none:
            raise ValueError(f"no room assigned to ak {ak_id}")
        else:
            if allow_multiple or allow_none:
                return matched_ids
            else:
                return matched_ids[0]

    scheduled_ak_dict: dict[str, dict[str, list[str] | str]] = defaultdict(dict)

    def _assign_matched_ids(
        scheduled_ak_key: str,
        getter: Callable[
            [
                str,
                str,
                bool,
                bool,
            ],
            str | list[str],
        ],
        var_key: str,
        allow_multiple: bool,
        allow_none: bool,
    ) -> None:
        for ak_id in ak_ids:
            scheduled_ak_dict[ak_id][scheduled_ak_key] = getter(
                ak_id, var_key, allow_multiple, allow_none
            )

    for ak_id in ak_ids:
        scheduled_ak_dict[ak_id]["ak_id"] = ak_id
    _assign_matched_ids(
        scheduled_ak_key="timeslot_ids",
        getter=_get_id,
        var_key="Time",
        allow_multiple=True,
        allow_none=allow_unscheduled_aks,
    )
    _assign_matched_ids(
        scheduled_ak_key="participant_ids",
        getter=_get_id,
        var_key="Part",
        allow_multiple=True,
        allow_none=True,
    )
    _assign_matched_ids(
        scheduled_ak_key="room_id",
        getter=_get_id,
        var_key="Room",
        allow_multiple=False,
        allow_none=allow_unscheduled_aks,
    )

    return {"scheduled_aks": list(scheduled_ak_dict.values())}


def solve_scheduling(
    input_data: SchedulingInput,
    solver_name: str | None = None,
    output_lp_file: str | None = "koma-plan.lp",
    **solver_kwargs: dict[str, Any],
) -> tuple[LpProblem, dict[str, dict[str, dict[str, int]]]]:
    """Solve the scheduling problem.

    Solves the ILP scheduling problem described by the input data using an ILP
    formulation.

    For a specification of the input format, see
    https://github.com/Die-KoMa/ak-plan-optimierung/wiki/Input-&-output-format

    For a specification of the ILP used, see
    https://github.com/Die-KoMa/ak-plan-optimierung/wiki/New-LP-formulation

    The ILP models each person to have three kinds of prefences for an AK:
    0 (no preference), 1 (weak preference) and `mu` (strong preference).
    The choice of `mu` is an hyperparameter of the ILP that weights the
    balance between weak and strong preferences.

    Args:
        input_data (SchedulingInput): The input data used to construct the ILP.
        mu (float): The weight associated with a strong preference for an AK.
        solver_name (str, optional): The solver to use. If None, uses pulp's
            default solver. Defaults to None.
        output_lp_file (str, optional): If not None, the created LP is written
            as an `.lp` file to this location. Defaults to `koma-plan.lp`.
        **solver_kwargs: kwargs are passed to the solver.

    Returns:
        A tuple (`lp_problem`, `solution`) where `lp_problem` is the
        constructed and solved MILP instance and `solution` contains the nested dicts with the solution.
    """
<<<<<<< HEAD
    lp_problem, _dec_vars = create_lp(input_data, output_lp_file)
=======
    lp_problem, dec_vars = create_lp(input_data, mu, output_lp_file)
>>>>>>> e8014582

    if not solver_name:
        # The problem is solved using PuLP's default solver
        solver_name = "PULP_CBC_CMD"
    solver = getSolver(solver_name, **solver_kwargs)
    lp_problem.solve(solver)

    print("Status:", LpStatus[lp_problem.status])
    print("Solution Status:", LpSolution[lp_problem.sol_status])
    if lp_problem.status == LpStatusInfeasible and output_lp_file is not None:
        if lp_problem.solver and lp_problem.solver.name == "GUROBI":
            # compute irreducible inconsistent subsystem for debugging, cf.
            # https://www.gurobi.com/documentation/current/refman/py_model_computeiis.html
            lp_problem.solverModel.computeIIS()
            iis_path = Path(output_lp_file)
            iis_path = iis_path.parent / f"{iis_path.stem}-iis.ilp"
            lp_problem.solverModel.write(str(iis_path))

    solution = {
        var_key: {
            ak_id: {id: var.value() for id, var in vars.items()}
            for ak_id, vars in vars_dict.items()
        }
        for var_key, vars_dict in dec_vars.items()
    }

    return (lp_problem, solution)


def process_solved_lp(
    solved_lp_problem: LpProblem,
<<<<<<< HEAD
    input_data: SchedulingInput | None = None,
=======
    solution: dict[str, dict[str, dict[str, LpVariable]]],
    input_data: SchedulingInput,
    allow_unscheduled_aks: bool = False,
>>>>>>> e8014582
) -> dict[str, Any] | None:
    """Process the solved LP model and create a schedule output.

    Args:
        solved_lp_problem (LpProblem): The pulp LP problem object after the optimizer ran.
        solution : The solution to the problem.
        input_data (SchedulingInput, optional): The input data used to construct the ILP.
            If set, the input data is added to the output schedule dict. Defaults to None.
        allow_unscheduled_aks (bool): Whether not scheduling an AK is allowed or not.
            Defaults to False.

    Returns:
        A dictionary containing the scheduled aks as well as the scheduling
        input.
    """
    if solved_lp_problem.sol_status in [
        LpSolutionInfeasible,
        LpSolutionNoSolutionFound,
    ]:
        return None
    output_dict = export_scheduling_result(
<<<<<<< HEAD
        solved_lp_problem, allow_unscheduled_aks=input_data.config.allow_unscheduled_aks
=======
        input_data, solution, allow_unscheduled_aks=allow_unscheduled_aks
>>>>>>> e8014582
    )
    if input_data is not None:
        output_dict["input"] = input_data.to_dict()
    return output_dict


def main() -> None:
    """Run solve_scheduling from CLI."""
    parser = argparse.ArgumentParser()
    parser.add_argument(
        "--solver",
        type=str,
        default=None,
        help="The solver to use. If None, uses pulp's default solver. Defaults to None.",
    )
    parser.add_argument(
        "--solver-path",
        type=str,
        help="If set, this value is passed as the `path` argument to the solver.",
    )
    parser.add_argument(
        "--warm-start",
        action="store_true",
        default=False,
        help="If set, passes the `warmStart` flag to the solver.",
    )
    parser.add_argument(
        "--timelimit",
        type=float,
        default=None,
        help="Timelimit as stopping criterion (in seconds)",
    )
    parser.add_argument(
        "--gap_rel", type=float, default=None, help="Relative gap as stopping criterion"
    )
    parser.add_argument(
        "--gap_abs", type=float, default=None, help="Absolute gap as stopping criterion"
    )
    parser.add_argument(
        "--threads", type=int, default=None, help="Number of threads to use"
    )
    parser.add_argument(
        "path", type=str, help="Path of the JSON input file to the solver."
    )
    parser.add_argument("--seed", type=int, default=42, help="Seed for the solver")
    parser.add_argument(
        "--output",
        type=Path,
        default=None,
        help="Json File to output the calculated schedule to. If not specified, "
        "the prefix 'out-' is added to the input file name and it is stored in the "
        "current working directory.",
    )
    parser.add_argument(
        "--override-output",
        action="store_true",
        help="If set, overrides the output file if it exists.",
    )
    args = parser.parse_args()

    solver_kwargs = {}
    if args.solver_path:
        solver_kwargs["path"] = args.solver_path
    if args.warm_start:
        solver_kwargs["warmStart"] = True
    if args.timelimit:
        solver_kwargs["timeLimit"] = args.timelimit
    if args.gap_rel:
        solver_kwargs["gapRel"] = args.gap_rel
    if args.gap_abs:
        solver_kwargs["gapAbs"] = args.gap_abs
    if args.threads:
        solver_kwargs["threads"] = args.threads
    # if args.seed:
    #     solver_kwargs["RandomC"] = args.seed

    json_file = Path(args.path)
    assert json_file.suffix == ".json"
    with json_file.open("r") as f:
        input_dict = json.load(f)

    if args.output is None:
        args.output = Path.cwd() / f"out-{json_file.name}"

    if args.output.exists() and not args.override_output:
        raise ValueError(
            f"Output file {args.output} already exists. We do not simply override it."
        )

    # create directory tree
    args.output.parent.mkdir(exist_ok=True, parents=True)

    scheduling_input = SchedulingInput.from_dict(input_dict)

    solved_lp_problem, solution = solve_scheduling(
        scheduling_input,
        args.solver,
        **solver_kwargs,
    )

    output_dict = process_solved_lp(
        solved_lp_problem,
        solution,
        input_data=scheduling_input,
    )

    if output_dict is not None:
        with args.output.open("w") as ff:
            json.dump(output_dict, ff)
        print(f"Stored result at {args.output}")


if __name__ == "__main__":
    main()<|MERGE_RESOLUTION|>--- conflicted
+++ resolved
@@ -111,19 +111,7 @@
 def create_lp(
     input_data: SchedulingInput,
     output_file: str | None = "koma-plan.lp",
-<<<<<<< HEAD
-) -> tuple[
-    LpProblem,
-    tuple[
-        dict[str, dict[str, LpVariable]],
-        dict[str, dict[str, LpVariable]],
-        dict[str, dict[str, LpVariable]],
-        dict[str, dict[str, LpVariable]],
-    ],
-]:
-=======
 ) -> tuple[LpProblem, dict[str, dict[str, dict[str, LpVariable]]]]:
->>>>>>> e8014582
     """Create the MILP problem as pulp object.
 
     Creates the problem with all constraints, preferences and the objective function.
@@ -467,11 +455,7 @@
     if output_file is not None:
         prob.writeLP(output_file)
 
-<<<<<<< HEAD
-    return prob, (room_var, time_var, person_var, person_time_var)
-=======
     return prob, {"Room": room_var, "Time": time_var, "Part": person_var}
->>>>>>> e8014582
 
 
 def export_scheduling_result(
@@ -497,27 +481,7 @@
         ValueError: might be raised if the solution of the MILP is infeasible or
             if an AK is not scheduled and allow_unscheduled_aks is False.
     """
-<<<<<<< HEAD
-    var_value_dict: dict[str, dict[str, dict[str, int]]] = {
-        "Room": defaultdict(dict),
-        "Time": defaultdict(dict),
-        "Block": defaultdict(dict),
-        "Part": defaultdict(dict),
-        "Working": defaultdict(dict),
-    }
-
-    def _get_val(var: LpVariable) -> int:
-        ret_val = (
-            # We know there is distinction works as intended for gurobi, PuLP and HiGHS.
-            # There might be other solvers (supported by pulp) that need special handling.
-            var.solverVar.X
-            if solved_lp_problem.solver and solved_lp_problem.solver.name == "GUROBI"
-            else value(var)
-        )
-        return cast(int, round(ret_val))
-=======
     ak_ids, person_ids, room_ids, timeslot_ids = get_ids(input_data)
->>>>>>> e8014582
 
     def _get_id(
         ak_id: str, var_key: str, allow_multiple: bool, allow_none: bool
@@ -618,11 +582,7 @@
         A tuple (`lp_problem`, `solution`) where `lp_problem` is the
         constructed and solved MILP instance and `solution` contains the nested dicts with the solution.
     """
-<<<<<<< HEAD
-    lp_problem, _dec_vars = create_lp(input_data, output_lp_file)
-=======
-    lp_problem, dec_vars = create_lp(input_data, mu, output_lp_file)
->>>>>>> e8014582
+    lp_problem, dec_vars = create_lp(input_data, output_lp_file)
 
     if not solver_name:
         # The problem is solved using PuLP's default solver
@@ -654,13 +614,8 @@
 
 def process_solved_lp(
     solved_lp_problem: LpProblem,
-<<<<<<< HEAD
-    input_data: SchedulingInput | None = None,
-=======
     solution: dict[str, dict[str, dict[str, LpVariable]]],
     input_data: SchedulingInput,
-    allow_unscheduled_aks: bool = False,
->>>>>>> e8014582
 ) -> dict[str, Any] | None:
     """Process the solved LP model and create a schedule output.
 
@@ -682,11 +637,7 @@
     ]:
         return None
     output_dict = export_scheduling_result(
-<<<<<<< HEAD
-        solved_lp_problem, allow_unscheduled_aks=input_data.config.allow_unscheduled_aks
-=======
-        input_data, solution, allow_unscheduled_aks=allow_unscheduled_aks
->>>>>>> e8014582
+        input_data, solution, allow_unscheduled_aks=input_data.config.allow_unscheduled_aks
     )
     if input_data is not None:
         output_dict["input"] = input_data.to_dict()
